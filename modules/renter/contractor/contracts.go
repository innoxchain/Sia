--- conflicted
+++ resolved
@@ -588,58 +588,9 @@
 	c.mu.RLock()
 	allowance := c.allowance
 	blockHeight := c.blockHeight
-<<<<<<< HEAD
+	currentPeriod := c.currentPeriod
 	c.mu.RUnlock()
 	endHeight := currentPeriod + allowance.Period
-=======
-	// Grab the end height that should be used for the contracts created
-	// in the current period.
-	endHeight = c.contractEndHeight()
-	c.mu.RUnlock()
-
-	// Determine how many funds have been used already in this billing cycle,
-	// and how many funds are remaining. We have to calculate these numbers
-	// separately to avoid underflow, and then re-join them later to get the
-	// full picture for how many funds are available.
-	var fundsUsed types.Currency
-	for _, contract := range c.staticContracts.ViewAll() {
-		// Calculate the cost of the contract line.
-		contractLineCost := contract.TotalCost
-
-		// Check if the contract is expiring. The funds in the contract are
-		// handled differently based on this information.
-		if blockHeight+allowance.RenewWindow >= contract.EndHeight {
-			// The contract is expiring. Some of the funds are locked down to
-			// renew the contract, and then the remaining funds can be allocated
-			// to 'availableFunds'.
-			fundsUsed = fundsUsed.Add(contractLineCost).Sub(contract.RenterFunds)
-			fundsAvailable = fundsAvailable.Add(contract.RenterFunds)
-		} else {
-			// The contract is not expiring. None of the funds in the contract
-			// are available to renew or form contracts.
-			fundsUsed = fundsUsed.Add(contractLineCost)
-		}
-	}
-
-	// Add any unspent funds from the allowance to the available funds. If the
-	// allowance has been decreased, it's possible that we actually need to
-	// reduce the number of funds available to compensate.
-	if fundsAvailable.Add(allowance.Funds).Cmp(fundsUsed) > 0 {
-		fundsAvailable = fundsAvailable.Add(allowance.Funds).Sub(fundsUsed)
-	} else {
-		// Figure out how much we need to remove from fundsAvailable to clear
-		// the allowance.
-		overspend := fundsUsed.Sub(allowance.Funds).Sub(fundsAvailable)
-		if fundsAvailable.Cmp(overspend) > 0 {
-			// We still have some funds available.
-			fundsAvailable = fundsAvailable.Sub(overspend)
-		} else {
-			// The overspend exceeds the available funds, set available funds to
-			// zero.
-			fundsAvailable = types.ZeroCurrency
-		}
-	}
->>>>>>> ffc12f36
 
 	// Iterate through the contracts again, figuring out which contracts to
 	// renew and how much extra funds to renew them with.
@@ -736,123 +687,10 @@
 	// user to the fact that they do not have enough money to keep their
 	// contracts going in the event that we run out of funds.
 	for _, renewal := range renewSet {
-<<<<<<< HEAD
 		// Skip this renewal if we don't have enough funds remaining.
 		if renewal.amount.Cmp(fundsRemaining) > 0 {
 			continue
 		}
-=======
-		// Pull the variables out of the renewal.
-		id := renewal.id
-		amount := renewal.amount
-
-		// Renew one contract.
-		func() {
-			// Mark the contract as being renewed, and defer logic to unmark it
-			// once renewing is complete.
-			c.mu.Lock()
-			c.renewing[id] = true
-			c.mu.Unlock()
-			defer func() {
-				c.mu.Lock()
-				delete(c.renewing, id)
-				c.mu.Unlock()
-			}()
-
-			// Wait for any active editors and downloaders to finish for this
-			// contract, and then grab the latest revision.
-			c.mu.RLock()
-			e, eok := c.editors[id]
-			d, dok := c.downloaders[id]
-			c.mu.RUnlock()
-			if eok {
-				e.invalidate()
-			}
-			if dok {
-				d.invalidate()
-			}
-
-			// Fetch the contract that we are renewing.
-			oldContract, exists := c.staticContracts.Acquire(id)
-			if !exists {
-				return
-			}
-			// Return the contract if it's not useful for renewing.
-			oldUtility, ok := c.managedContractUtility(id)
-			if !ok || !oldUtility.GoodForRenew {
-				c.log.Printf("Contract %v slated for renew is marked not good for renew %v/%v",
-					id, ok, oldUtility.GoodForRenew)
-				c.staticContracts.Return(oldContract)
-				return
-			}
-
-			// Calculate endHeight for renewed contracts
-			c.mu.RLock()
-			endHeight = c.contractEndHeight()
-			c.mu.RUnlock()
-
-			// Perform the actual renew. If the renew fails, return the
-			// contract. If the renew fails we check how often it has failed
-			// before. Once it has failed for a certain number of blocks in a
-			// row and reached its second half of the renew window, we give up
-			// on renewing it and set goodForRenew to false.
-			newContract, errRenew := c.managedRenew(oldContract, amount, endHeight)
-			if errRenew != nil {
-				// Increment the number of failed renews for the contract if it
-				// was the host's fault.
-				if modules.IsHostsFault(errRenew) {
-					c.mu.Lock()
-					c.numFailedRenews[oldContract.Metadata().ID]++
-					c.mu.Unlock()
-				}
-
-				// Check if contract has to be replaced.
-				md := oldContract.Metadata()
-				c.mu.RLock()
-				numRenews, failedBefore := c.numFailedRenews[md.ID]
-				c.mu.RUnlock()
-				secondHalfOfWindow := blockHeight+allowance.RenewWindow/2 >= md.EndHeight
-				replace := numRenews >= consecutiveRenewalsBeforeReplacement
-				if failedBefore && secondHalfOfWindow && replace {
-					oldUtility.GoodForRenew = false
-					oldUtility.GoodForUpload = false
-					oldUtility.Locked = true
-					err := oldContract.UpdateUtility(oldUtility)
-					if err != nil {
-						c.log.Println("WARN: failed to mark contract as !goodForRenew:", err)
-					}
-					c.log.Printf("WARN: failed to renew %v, marked as bad: %v\n",
-						oldContract.Metadata().HostPublicKey, errRenew)
-					c.staticContracts.Return(oldContract)
-					return
-				}
-
-				// Seems like it doesn't have to be replaced yet. Log the
-				// failure and number of renews that have failed so far.
-				c.log.Printf("WARN: failed to renew contract %v [%v]: %v\n",
-					oldContract.Metadata().HostPublicKey, numRenews, errRenew)
-				c.staticContracts.Return(oldContract)
-				return
-			}
-			c.log.Printf("Renewed contract %v\n", id)
-
-			// Update the utility values for the new contract, and for the old
-			// contract.
-			newUtility := modules.ContractUtility{
-				GoodForUpload: true,
-				GoodForRenew:  true,
-			}
-			if err := c.managedUpdateContractUtility(newContract.ID, newUtility); err != nil {
-				c.log.Println("Failed to update the contract utilities", err)
-				return
-			}
-			oldUtility.GoodForRenew = false
-			oldUtility.GoodForUpload = false
-			if err := oldContract.UpdateUtility(oldUtility); err != nil {
-				c.log.Println("Failed to update the contract utilities", err)
-				return
-			}
->>>>>>> ffc12f36
 
 		// Renew one contract. The error is ignored because the renew function
 		// already will have logged the error, and in the event of an error,
