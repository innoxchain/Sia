Wallet
======

This document contains detailed descriptions of the wallet's API routes. For an
overview of the wallet's API routes, see [API.md#wallet](/doc/API.md#wallet).
For an overview of all API routes, see [API.md](/doc/API.md)

There may be functional API calls which are not documented. These are not
guaranteed to be supported beyond the current release, and should not be used
in production.

Overview
--------

The wallet stores and manages siacoins and siafunds. The wallet's API endpoints
expose methods for creating and loading wallets, locking and unlocking, sending
siacoins and siafunds, and getting the wallet's balance.

You must create a wallet before you can use the wallet's API endpoints. You can
create a wallet with the `/wallet/init` endpoint. Wallets are always encrypted
on disk. Calls to some wallet API endpoints will fail until the wallet is
unlocked. The wallet can be unlocked with the `/wallet/unlock` endpoint. Once
the wallet is unlocked calls to the API endpoints will succeed until the wallet
is locked again with `/wallet/lock`, or Siad is restarted. The host and renter
require the miner to be unlocked.

Index
-----

<<<<<<< HEAD
| Route                                                           | HTTP verb |
| --------------------------------------------------------------- | --------- |
| [/wallet](#wallet-get)                                          | GET       |
| [/wallet/033x](#wallet033x-post)                                | POST      |
| [/wallet/address](#walletaddress-get)                           | GET       |
| [/wallet/addresses](#walletaddresses-get)                       | GET       |
| [/wallet/backup](#walletbackup-get)                             | GET       |
| [/wallet/changepassword](#walletchangepassword-post)            | POST      |
| [/wallet/init](#walletinit-post)                                | POST      |
| [/wallet/init/seed](#walletinitseed-post)                       | POST      |
| [/wallet/lock](#walletlock-post)                                | POST      |
| [/wallet/seed](#walletseed-post)                                | POST      |
| [/wallet/seeds](#walletseeds-get)                               | GET       |
| [/wallet/siacoins](#walletsiacoins-post)                        | POST      |
| [/wallet/siafunds](#walletsiafunds-post)                        | POST      |
| [/wallet/siagkey](#walletsiagkey-post)                          | POST      |
| [/wallet/sign](#walletsign-post)                                | POST      |
| [/wallet/sweep/seed](#walletsweepseed-post)                     | POST      |
| [/wallet/transaction/___:id___](#wallettransactionid-get)       | GET       |
| [/wallet/transactions](#wallettransactions-get)                 | GET       |
| [/wallet/transactions/___:addr___](#wallettransactionsaddr-get) | GET       |
| [/wallet/unlock](#walletunlock-post)                            | POST      |
| [/wallet/unlockconditions](#walletunlockconditions-get)         | GET       |
| [/wallet/unspent](#walletunspent-get)                           | GET       |
| [/wallet/verify/address/:___addr___](#walletverifyaddress-get)  | GET       |
| [/wallet/watch](#walletwatch-post)                              | POST      |
=======
| Route                                                               | HTTP verb |
| ------------------------------------------------------------------- | --------- |
| [/wallet](#wallet-get)                                              | GET       |
| [/wallet/033x](#wallet033x-post)                                    | POST      |
| [/wallet/address](#walletaddress-get)                               | GET       |
| [/wallet/addresses](#walletaddresses-get)                           | GET       |
| [/wallet/backup](#walletbackup-get)                                 | GET       |
| [/wallet/init](#walletinit-post)                                    | POST      |
| [/wallet/init/seed](#walletinitseed-post)                           | POST      |
| [/wallet/lock](#walletlock-post)                                    | POST      |
| [/wallet/seed](#walletseed-post)                                    | POST      |
| [/wallet/seeds](#walletseeds-get)                                   | GET       |
| [/wallet/siacoins](#walletsiacoins-post)                            | POST      |
| [/wallet/siafunds](#walletsiafunds-post)                            | POST      |
| [/wallet/siagkey](#walletsiagkey-post)                              | POST      |
| [/wallet/sweep/seed](#walletsweepseed-post)                         | POST      |
| [/wallet/transaction/___:id___](#wallettransactionid-get)           | GET       |
| [/wallet/transactions](#wallettransactions-get)                     | GET       |
| [/wallet/transactions/___:addr___](#wallettransactionsaddr-get)     | GET       |
| [/wallet/unlock](#walletunlock-post)                                | POST      |
| [/wallet/verify/address/:___addr___](#walletverifyaddressaddr-get)  | GET       |
| [/wallet/changepassword](#walletchangepassword-post)                | POST      |
>>>>>>> b88a2529

#### /wallet [GET]

returns basic information about the wallet, such as whether the wallet is
locked or unlocked.

###### JSON Response
```javascript
{
  // Indicates whether the wallet has been encrypted or not. If the wallet
  // has not been encrypted, then no data has been generated at all, and the
  // first time the wallet is unlocked, the password given will be used as
  // the password for encrypting all of the data. 'encrypted' will only be
  // set to false if the wallet has never been unlocked before (the unlocked
  // wallet is still encryped - but the encryption key is in memory).
  "encrypted": true,

  // Indicates whether the wallet is currently locked or unlocked. Some calls
  // become unavailable when the wallet is locked.
  "unlocked": true,

  // Indicates whether the wallet is currently rescanning the blockchain. This
  // will be true for the duration of calls to /unlock, /seeds, /init/seed,
  // and /sweep/seed.
  "rescanning": false,

  // Number of siacoins, in hastings, available to the wallet as of the most
  // recent block in the blockchain.
  "confirmedsiacoinbalance": "123456", // hastings, big int

  // Number of siacoins, in hastings, that are leaving the wallet according
  // to the set of unconfirmed transactions. Often this number appears
  // inflated, because outputs are frequently larger than the number of coins
  // being sent, and there is a refund. These coins are counted as outgoing,
  // and the refund is counted as incoming. The difference in balance can be
  // calculated using 'unconfirmedincomingsiacoins' - 'unconfirmedoutgoingsiacoins'
  "unconfirmedoutgoingsiacoins": "0", // hastings, big int

  // Number of siacoins, in hastings, are entering the wallet according to
  // the set of unconfirmed transactions. This number is often inflated by
  // outgoing siacoins, because outputs are frequently larger than the amount
  // being sent. The refund will be included in the unconfirmed incoming
  // siacoins balance.
  "unconfirmedincomingsiacoins": "789", // hastings, big int

  // Number of siafunds available to the wallet as of the most recent block
  // in the blockchain.
  "siafundbalance": "1", // big int

  // Number of siacoins, in hastings, that can be claimed from the siafunds
  // as of the most recent block. Because the claim balance increases every
  // time a file contract is created, it is possible that the balance will
  // increase before any claim transaction is confirmed.
  "siacoinclaimbalance": "9001", // hastings, big int

  // Number of siacoins, in hastings per byte, below which a transaction output
  // cannot be used because the wallet considers it a dust output
  "dustthreshold": "1234", // hastings / byte, big int
}
```

#### /wallet/033x [POST]

loads a v0.3.3.x wallet into the current wallet, harvesting all of the secret
keys. All spendable addresses in the loaded wallet will become spendable from
the current wallet. An error will be returned if the given `encryptionpassword`
is incorrect.

###### Query String Parameters
```
// Path on disk to the v0.3.3.x wallet to be loaded.
source

// Encryption key of the wallet.
encryptionpassword
```

###### Response
standard success or error response. See
[API.md#standard-responses](/doc/API.md#standard-responses).

#### /wallet/address [GET]

gets a new address from the wallet generated by the primary seed. An error will
be returned if the wallet is locked.

###### JSON Response
```javascript
{
  // Wallet address that can receive siacoins or siafunds. Addresses are 76 character long hex strings.
  "address": "1234567890abcdef0123456789abcdef0123456789abcdef0123456789abcdef0123456789ab"
}
```

#### /wallet/addresses [GET]

fetches the list of addresses from the wallet. If the wallet has not been
created or unlocked, no addresses will be returned. After the wallet is
unlocked, this call will continue to return its addresses even after the
wallet is locked again.

###### JSON Response
```javascript
{
  // Array of wallet addresses owned by the wallet.
  "addresses": [
    "1234567890abcdef0123456789abcdef0123456789abcdef0123456789abcdef0123456789ab",
    "aaaaaaaaaaaaaaaaaaaaaaaaaaaaaaaaaaaaaaaaaaaaaaaaaaaaaaaaaaaaaaaaaaaaaaaaaaaa",
    "bbbbbbbbbbbbbbbbbbbbbbbbbbbbbbbbbbbbbbbbbbbbbbbbbbbbbbbbbbbbbbbbbbbbbbbbbbbb"
  ]
}
```

#### /wallet/backup [GET]

creates a backup of the wallet settings file. Though this can easily be done
manually, the settings file is often in an unknown or difficult to find
location. The /wallet/backup call can spare users the trouble of needing to
find their wallet file. The destination file is overwritten if it already
exists.

###### Query String Parameters
```
// path to the location on disk where the backup file will be saved.
destination
```

###### Response
standard success or error response. See
[API.md#standard-responses](/doc/API.md#standard-responses).

#### /wallet/changepassword [POST]

changes the wallet's encryption password.

###### Query String Parameter
```
// encryptionpassword is the wallet's current encryption password.
encryptionpassword
// newpassword is the new password for the wallet.
newpassword
```

###### Response
standard success or error response. See
[#standard-responses](#standard-responses).

#### /wallet/init [POST]

initializes the wallet. After the wallet has been initialized once, it does not
need to be initialized again, and future calls to /wallet/init will return an
error, unless the force flag is set. The encryption password is provided by the
api call. If the password is blank, then the password will be set to the same
as the seed.

###### Query String Parameters
```
// Password that will be used to encrypt the wallet. All subsequent calls
// should use this password. If left blank, the seed that gets returned will
// also be the encryption password.
encryptionpassword

// Name of the dictionary that should be used when encoding the seed. 'english'
// is the most common choice when picking a dictionary.
dictionary // Optional, default is english.

// boolean, when set to true /wallet/init will Reset the wallet if one exists
// instead of returning an error. This allows API callers to reinitialize a new
// wallet.
force
```

###### JSON Response
```javascript
{
  // Wallet seed used to generate addresses that the wallet is able to spend.
  "primaryseed": "hello world hello world hello world hello world hello world hello world hello world hello world hello world hello world hello world hello world hello world hello world hello"
}
```

#### /wallet/init/seed [POST]

initializes the wallet using a preexisting seed. After the wallet has been
initialized once, it does not need to be initialized again, and future calls to
/wallet/init/seed will return an error unless the force flag is set. The
encryption password is provided by the api call. If the password is blank, then
the password will be set to the same as the seed. Note that loading a
preexisting seed requires scanning the blockchain to determine how many keys
have been generated from the seed.  For this reason, /wallet/init/seed can only
be called if the blockchain is synced.

###### Query String Parameters
```
// Password that will be used to encrypt the wallet. All subsequent calls
// should use this password. If left blank, the seed that gets returned will
// also be the encryption password.
encryptionpassword

// Name of the dictionary that should be used when encoding the seed. 'english'
// is the most common choice when picking a dictionary.
dictionary // Optional, default is english.

// Dictionary-encoded phrase that corresponds to the seed being used to
// initialize the wallet.
seed

// boolean, when set to true /wallet/init will Reset the wallet if one exists
// instead of returning an error. This allows API callers to reinitialize a new
// wallet.
force
```

###### Response
standard success or error response. See
[API.md#standard-responses](/doc/API.md#standard-responses).

#### /wallet/seed [POST]

gives the wallet a seed to track when looking for incoming transactions. The
wallet will be able to spend outputs related to addresses created by the seed.
The seed is added as an auxiliary seed, and does not replace the primary seed.
Only the primary seed will be used for generating new addresses.

###### Query String Parameters
```
// Key used to encrypt the new seed when it is saved to disk.
encryptionpassword

// Name of the dictionary that should be used when encoding the seed. 'english'
// is the most common choice when picking a dictionary.
dictionary

// Dictionary-encoded phrase that corresponds to the seed being added to the
// wallet.
seed
```

###### Response
standard success or error response. See
[API.md#standard-responses](/doc/API.md#standard-responses).

#### /wallet/seeds [GET]

returns a list of seeds in use by the wallet. The primary seed is the only seed
that gets used to generate new addresses. This call is unavailable when the
wallet is locked.

A seed is an encoded version of a 128 bit random seed. The output is 15 words
chosen from a small dictionary as indicated by the input. The most common
choice for the dictionary is going to be 'english'. The underlying seed is the
same no matter what dictionary is used for the encoding. The encoding also
contains a small checksum of the seed, to help catch simple mistakes when
copying. The library
[entropy-mnemonics](https://gitlab.com/NebulousLabs/entropy-mnemonics) is used
when encoding.

###### Query String Parameters
```
// Name of the dictionary that should be used when encoding the seed. 'english'
// is the most common choice when picking a dictionary.
dictionary
```

###### JSON Response
```javascript
{
  // Seed that is actively being used to generate new addresses for the wallet.
  "primaryseed": "hello world hello world hello world hello world hello world hello world hello world hello world hello world hello world hello world hello world hello world hello world hello",

  // Number of addresses that remain in the primary seed until exhaustion has
  // been reached. Once exhaustion has been reached, new addresses will
  // continue to be generated but they will be more difficult to recover in the
  // event of a lost wallet file or encryption password.
  "addressesremaining": 2500,

  // Array of all seeds that the wallet references when scanning the blockchain
  // for outputs. The wallet is able to spend any output generated by any of
  // the seeds, however only the primary seed is being used to generate new
  // addresses.
  "allseeds": [
    "hello world hello world hello world hello world hello world hello world hello world hello world hello world hello world hello world hello world hello world hello world hello",
    "foo bar foo bar foo bar foo bar foo bar foo bar foo bar foo bar foo bar foo bar foo bar foo bar foo bar foo bar foo",
  ]
}
```

#### /wallet/siacoins [POST]

Function: Send siacoins to an address or set of addresses. The outputs are
arbitrarily selected from addresses in the wallet. If 'outputs' is supplied,
'amount' and 'destination' must be empty. The number of outputs should not
exceed 400; this may result in a transaction too large to fit in the
transaction pool.

###### Query String Parameters
```
// Number of hastings being sent. A hasting is the smallest unit in Sia. There
// are 10^24 hastings in a siacoin.
amount      // hastings

// Address that is receiving the coins.
destination // address

// JSON array of outputs. The structure of each output is:
// {"unlockhash": "<destination>", "value": "<amount>"}
outputs
```

###### JSON Response
```javascript
{
  // Array of IDs of the transactions that were created when sending the coins.
  // The last transaction contains the output headed to the 'destination'.
  // Transaction IDs are 64 character long hex strings.
  transactionids [
    "1234567890abcdef0123456789abcdef0123456789abcdef0123456789abcdef",
    "aaaaaaaaaaaaaaaaaaaaaaaaaaaaaaaaaaaaaaaaaaaaaaaaaaaaaaaaaaaaaaaa",
    "bbbbbbbbbbbbbbbbbbbbbbbbbbbbbbbbbbbbbbbbbbbbbbbbbbbbbbbbbbbbbbbb"
  ]
}
```

### Examples

#### Send to single address

###### Example POST Request
Use _amount_ and _destination_ parameters.
```
/wallet/siacoins?amount=1000000000000000000000000&destination=1234567890abcdef0123456789abcdef0123456789abcdef0123456789abcdef0123456789ab
```

###### Expected Response Code
```
200 OK
```

###### Example Response Body
```json
{
  "transactionids": [
    "3918e4a4b4cee46b3e5b28b8a1cc41c064a6f6002d162d396f296c201e6edc13",
    "18b85b7d20f8a87bdadacf11e135ad44db1d93efd0613d23116e8cf255502762"
  ]
}
```


#### Send to set of addresses
Use _outputs_ parameter in the form of a JSON array. _amount_ and _destination_ parameters must be empty.


###### Example POST Request
```
/wallet/siacoins?outputs=[{"unlockhash":"1234567890abcdef0123456789abcdef0123456789abcdef0123456789abcdef0123456789ab","value":"1000000000000000000000000"},{"unlockhash":"abcdef0123456789abcdef0123456789abcdef0123456789abcdef0123456789ab1234567890","value":"8000000000000000000000000"},{"unlockhash":"cdef0123456789abcdef0123456789abcdef0123456789ab1234567890abcdef0123456789ab","value":"5000000000000000000000000"}]
```

###### (sample JSON request body for reference)
```json
{
  "outputs": [
    {
      "unlockhash":
"1234567890abcdef0123456789abcdef0123456789abcdef0123456789abcdef0123456789ab",
      "value": "1000000000000000000000000"
    },
    {
      "unlockhash":
"abcdef0123456789abcdef0123456789abcdef0123456789abcdef0123456789ab1234567890",
      "value": "8000000000000000000000000"
    },
    {
      "unlockhash":
"cdef0123456789abcdef0123456789abcdef0123456789ab1234567890abcdef0123456789ab",
      "value": "20000000000000000000000000"
    }
  ]
}

```

###### Expected Response Code
```
200 OK
```

###### Example Response Body
```json
{
  "transactionids": [
    "21962e0118f3ca5d6fab0262c65bca0220fbcc828c499974d86e7cc4047a0ce5",
    "f2471d550823f2c0616565d8476a7fea5f2b9a841612bf109923c3a54e760721"
  ]
}
```

#### /wallet/siafunds [POST]

sends siafunds to an address. The outputs are arbitrarily selected from
addresses in the wallet. Any siacoins available in the siafunds being sent (as
well as the siacoins available in any siafunds that end up in a refund address)
will become available to the wallet as siacoins after 144 confirmations. To
access all of the siacoins in the siacoin claim balance, send all of the
siafunds to an address in your control (this will give you all the siacoins,
while still letting you control the siafunds).

###### Query String Parameters
```
// Number of siafunds being sent.
amount      // siafunds

// Address that is receiving the funds.
destination // address
```

###### JSON Response
```javascript
{
  // Array of IDs of the transactions that were created when sending the coins.
  // The last transaction contains the output headed to the 'destination'.
  // Transaction IDs are 64 character long hex strings.
  "transactionids": [
    "1234567890abcdef0123456789abcdef0123456789abcdef0123456789abcdef",
    "aaaaaaaaaaaaaaaaaaaaaaaaaaaaaaaaaaaaaaaaaaaaaaaaaaaaaaaaaaaaaaaa",
    "bbbbbbbbbbbbbbbbbbbbbbbbbbbbbbbbbbbbbbbbbbbbbbbbbbbbbbbbbbbbbbbb"
  ]
}
```

#### /wallet/siagkey [POST]

Function: Load a key into the wallet that was generated by siag. Most siafunds
are currently in addresses created by siag.

###### Query String Parameters
```
// Key that is used to encrypt the siag key when it is imported to the wallet.
encryptionpassword

// List of filepaths that point to the keyfiles that make up the siag key.
// There should be at least one keyfile per required signature. The filenames
// need to be commna separated (no spaces), which means filepaths that contain
// a comma are not allowed.
keyfiles
```

###### Response
standard success or error response. See
[API.md#standard-responses](/doc/API.md#standard-responses).

#### /wallet/sign [POST]

Function: Sign a transaction. The transaction's TransactionSignatures should
be complete except for the Signature field. If `tosign` is provided, the
wallet will attempt to fill in signatures for each TransactionSignature
specified. If `tosign` is not provided, the wallet will add signatures for
every TransactionSignature that it has keys for.

###### Request Body
```javascript
{
  // Unsigned transaction
  "transaction": { }, // types.Transaction

  // Optional IDs to sign; each should correspond to a ParentID in the TransactionSignatures.
  "tosign": {
    "1234567890abcdef0123456789abcdef0123456789abcdef0123456789abcdef",
    "abcdef0123456789abcdef0123456789abcd1234567890ef0123456789abcdef"
  }
}
```

###### Response
```javascript
{
  // signed transaction
  "transaction": { } // types.Transaction
}
```

#### /wallet/sweep/seed [POST]

Function: Scan the blockchain for outputs belonging to a seed and send them to
an address owned by the wallet.

###### Query String Parameters
```
// Name of the dictionary that should be used when decoding the seed. 'english'
// is the most common choice when picking a dictionary.
dictionary // Optional, default is english.

// Dictionary-encoded phrase that corresponds to the seed being added to the
// wallet.
seed
```

###### JSON Response
```javascript
{
  // Number of siacoins, in hastings, transferred to the wallet as a result of
  // the sweep.
  "coins": "123456", // hastings, big int

  // Number of siafunds transferred to the wallet as a result of the sweep.
  "funds": "1", // siafunds, big int
}
```

#### /wallet/lock [POST]

locks the wallet, wiping all secret keys. After being locked, the keys are
encrypted. Queries for the seed, to send siafunds, and related queries become
unavailable. Queries concerning transaction history and balance are still
available.

###### Response
standard success or error response. See
[API.md#standard-responses](/doc/API.md#standard-responses).

#### /wallet/transaction/___:id___ [GET]

gets the transaction associated with a specific transaction id.

###### Path Parameters
```
// ID of the transaction being requested.
:id
```

###### JSON Response
```javascript
{
  "transaction": {
    // Raw transaction. The rest of the fields in the resposne are determined
    // from this raw transaction. It is left undocumented here as the processed
    // transaction (the rest of the fields in this object) are usually what is
    // desired.
    "transaction": {
      // See types.Transaction in https://gitlab.com/NebulousLabs/Sia/blob/master/types/transactions.go
    },

    // ID of the transaction from which the wallet transaction was derived.
    "transactionid": "1234567890abcdef0123456789abcdef0123456789abcdef0123456789abcdef",

    // Block height at which the transaction was confirmed. If the transaction
    // is unconfirmed the height will be the max value of an unsigned 64-bit
    // integer.
    "confirmationheight": 50000,

    // Time, in unix time, at which a transaction was confirmed. If the
    // transaction is unconfirmed the timestamp will be the max value of an
    // unsigned 64-bit integer.
    "confirmationtimestamp": 1257894000,

    // Array of processed inputs detailing the inputs to the transaction.
    "inputs": [
      {
        // The id of the output being spent.
        "parentid": "1234567890abcdef0123456789abcdef0123456789abcdef0123456789abcdef",

        // Type of fund represented by the input. Possible values are
        // 'siacoin input' and 'siafund input'.
        "fundtype": "siacoin input",

        // true if the address is owned by the wallet.
        "walletaddress": false,

        // Address that is affected. For inputs (outgoing money), the related
        // address is usually not important because the wallet arbitrarily
        // selects which addresses will fund a transaction.
        "relatedaddress": "1234567890abcdef0123456789abcdef0123456789abcdef0123456789abcdef0123456789ab",

        // Amount of funds that have been moved in the input.
        "value": "1234", // hastings or siafunds, depending on fundtype, big int
      }
    ],
    // Array of processed outputs detailing the outputs of the transaction.
    // Outputs related to file contracts are excluded.
    "outputs": [
      {
        // The id of the output that was created.
        "id": "1234567890abcdef0123456789abcdef0123456789abcdef0123456789abcdef",

        // Type of fund is represented by the output. Possible values are
        // 'siacoin output', 'siafund output', 'claim output', and 'miner
        // payout'. Siacoin outputs and claim outputs both relate to siacoins.
        // Siafund outputs relate to siafunds. Miner payouts point to siacoins
        // that have been spent on a miner payout. Because the destination of
        // the miner payout is determined by the block and not the transaction,
        // the data 'maturityheight', 'walletaddress', and 'relatedaddress' are
        // left blank.
        "fundtype": "siacoin output",

        // Block height the output becomes available to be spent. Siacoin
        // outputs and siafund outputs mature immediately - their maturity
        // height will always be the confirmation height of the transaction.
        // Claim outputs cannot be spent until they have had 144 confirmations,
        // thus the maturity height of a claim output will always be 144 larger
        // than the confirmation height of the transaction.
        "maturityheight": 50000,

        // true if the address is owned by the wallet.
        "walletaddress": false,

        // Address that is affected. For outputs (incoming money), the related
        // address field can be used to determine who has sent money to the
        // wallet.
        "relatedaddress": "aaaaaaaaaaaaaaaaaaaaaaaaaaaaaaaaaaaaaaaaaaaaaaaaaaaaaaaaaaaaaaaaaaaaaaaaaaaa",

        // Amount of funds that have been moved in the output.
        "value": "1234", // hastings or siafunds, depending on fundtype, big int
      }
    ]
  }
}
```

#### /wallet/transactions [GET]

returns a list of transactions related to the wallet.

###### Query String Parameters
```
// Height of the block where transaction history should begin.
startheight // block height

// Height of of the block where the transaction history should end. If
// 'endheight' is greater than the current height, or if it is '-1', all
// transactions up to and including the most recent block will be provided.
endheight // block height
```

###### JSON Response
```javascript
{
  // All of the confirmed transactions appearing between height 'startheight'
  // and height 'endheight' (inclusive).
  "confirmedtransactions": [
    {
      // See the documentation for '/wallet/transaction/:id' for more information.
    }
  ],

  // All of the unconfirmed transactions.
  "unconfirmedtransactions": [
    {
      // See the documentation for '/wallet/transaction/:id' for more information.
    }
  ]
}
```

#### /wallet/transactions/___:addr___ [GET]

returns all of the transactions related to a specific address.

###### Path Parameters
```
// Unlock hash (i.e. wallet address) whose transactions are being requested.
:addr
```

###### JSON Response
```javascript
{
  // Array of processed transactions that relate to the supplied address.
  "transactions": [
    {
      // See the documentation for '/wallet/transaction/:id' for more information.
    }
  ]
}
```

#### /wallet/unlock [POST]

unlocks the wallet. The wallet is capable of knowing whether the correct
password was provided.

###### Query String Parameters
```
// Password that gets used to decrypt the file. Most frequently, the encryption
// password is the same as the primary wallet seed.
encryptionpassword string
```

###### Response
standard success or error response. See
[API.md#standard-responses](/doc/API.md#standard-responses).

#### /wallet/unlockconditions/___:addr___ [GET]

returns the unlock conditions of :addr, if they are known to the wallet.

###### Response
```javascript
{
  "unlockconditions": {
    // the minimum blockheight required
    "timelock": 0,
    // the number of signatures required
    "signaturesrequired": 1,
    // the set of keys whose signatures count towards signaturesrequired
    "publickeys": [{
      "algorithm": "ed25519",
      "key": "/XUGj8PxMDkqdae6Js6ubcERxfxnXN7XPjZyANBZH1I="
    }]
  }
}
```

#### /wallet/unspent [GET]

returns a list of unspent outputs that the wallet is tracking.

###### Response
```javascript
{
  // Array of outputs that the wallet can spend.
  "outputs": [
    {
      // The id of the output.
      "id": "1234567890abcdef0123456789abcdef0123456789abcdef0123456789abcdef",

      // Type of output, either 'siacoin output' or 'siafund output'.
      "fundtype": "siacoin output",

      // Height of block in which the output appeared. To calculate the
      // number of confirmations, subtract this number from the current
      // block height.
      "confirmationheight": 50000,

      // Hash of the output's unlock conditions, commonly known as the "address".
      "unlockhash": "1234567890abcdef0123456789abcdef0123456789abcdef0123456789abcdef0123456789ab",

      // Amount of funds in the output; hastings for siacoin outputs, and
      // siafunds for siafund outputs.
      "value": "1234" // big int
    }
  ]
}
```

#### /wallet/verify/address/___:addr___ [GET]

takes the address specified by :addr and returns a JSON response indicating if the address is valid.

###### JSON Response
```javascript
{
	// valid indicates if the address supplied to :addr is a valid UnlockHash.
	"valid": true
}
```

#### /wallet/watch [POST]

Function: Start tracking a set of addresses. Outputs owned by the addresses
will be reported in /wallet/unspent.

###### Request Body
```javascript
[
  // unlock hashes to track
  "1234567890abcdef0123456789abcdef0123456789abcdef0123456789abcdef",
  "abcdef0123456789abcdef0123456789abcd1234567890ef0123456789abcdef"
]
```

###### Response
standard success or error response. See
[#standard-responses](#standard-responses).<|MERGE_RESOLUTION|>--- conflicted
+++ resolved
@@ -27,34 +27,6 @@
 Index
 -----
 
-<<<<<<< HEAD
-| Route                                                           | HTTP verb |
-| --------------------------------------------------------------- | --------- |
-| [/wallet](#wallet-get)                                          | GET       |
-| [/wallet/033x](#wallet033x-post)                                | POST      |
-| [/wallet/address](#walletaddress-get)                           | GET       |
-| [/wallet/addresses](#walletaddresses-get)                       | GET       |
-| [/wallet/backup](#walletbackup-get)                             | GET       |
-| [/wallet/changepassword](#walletchangepassword-post)            | POST      |
-| [/wallet/init](#walletinit-post)                                | POST      |
-| [/wallet/init/seed](#walletinitseed-post)                       | POST      |
-| [/wallet/lock](#walletlock-post)                                | POST      |
-| [/wallet/seed](#walletseed-post)                                | POST      |
-| [/wallet/seeds](#walletseeds-get)                               | GET       |
-| [/wallet/siacoins](#walletsiacoins-post)                        | POST      |
-| [/wallet/siafunds](#walletsiafunds-post)                        | POST      |
-| [/wallet/siagkey](#walletsiagkey-post)                          | POST      |
-| [/wallet/sign](#walletsign-post)                                | POST      |
-| [/wallet/sweep/seed](#walletsweepseed-post)                     | POST      |
-| [/wallet/transaction/___:id___](#wallettransactionid-get)       | GET       |
-| [/wallet/transactions](#wallettransactions-get)                 | GET       |
-| [/wallet/transactions/___:addr___](#wallettransactionsaddr-get) | GET       |
-| [/wallet/unlock](#walletunlock-post)                            | POST      |
-| [/wallet/unlockconditions](#walletunlockconditions-get)         | GET       |
-| [/wallet/unspent](#walletunspent-get)                           | GET       |
-| [/wallet/verify/address/:___addr___](#walletverifyaddress-get)  | GET       |
-| [/wallet/watch](#walletwatch-post)                              | POST      |
-=======
 | Route                                                               | HTTP verb |
 | ------------------------------------------------------------------- | --------- |
 | [/wallet](#wallet-get)                                              | GET       |
@@ -62,6 +34,7 @@
 | [/wallet/address](#walletaddress-get)                               | GET       |
 | [/wallet/addresses](#walletaddresses-get)                           | GET       |
 | [/wallet/backup](#walletbackup-get)                                 | GET       |
+| [/wallet/changepassword](#walletchangepassword-post)                | POST      |
 | [/wallet/init](#walletinit-post)                                    | POST      |
 | [/wallet/init/seed](#walletinitseed-post)                           | POST      |
 | [/wallet/lock](#walletlock-post)                                    | POST      |
@@ -70,14 +43,17 @@
 | [/wallet/siacoins](#walletsiacoins-post)                            | POST      |
 | [/wallet/siafunds](#walletsiafunds-post)                            | POST      |
 | [/wallet/siagkey](#walletsiagkey-post)                              | POST      |
+| [/wallet/sign](#walletsign-post)                                    | POST      |
 | [/wallet/sweep/seed](#walletsweepseed-post)                         | POST      |
 | [/wallet/transaction/___:id___](#wallettransactionid-get)           | GET       |
 | [/wallet/transactions](#wallettransactions-get)                     | GET       |
 | [/wallet/transactions/___:addr___](#wallettransactionsaddr-get)     | GET       |
 | [/wallet/unlock](#walletunlock-post)                                | POST      |
+| [/wallet/unlockconditions](#walletunlockconditions-get)             | GET       |
+| [/wallet/unspent](#walletunspent-get)                               | GET       |
 | [/wallet/verify/address/:___addr___](#walletverifyaddressaddr-get)  | GET       |
-| [/wallet/changepassword](#walletchangepassword-post)                | POST      |
->>>>>>> b88a2529
+| [/wallet/watch](#walletwatch-post)                                  | POST      |
+
 
 #### /wallet [GET]
 
