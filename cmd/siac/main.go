--- conflicted
+++ resolved
@@ -23,11 +23,8 @@
 	renterDownloadAsync    bool   // Downloads files asynchronously
 	renterListVerbose      bool   // Show additional info about uploaded files.
 	renterShowHistory      bool   // Show download history in addition to download queue.
-<<<<<<< HEAD
+	siaDir                 string // Path to sia data dir
 	walletRawTxn           bool   // Encode/decode transactions in base64-encoded binary.
-=======
-	siaDir                 string // Path to sia data dir
->>>>>>> c9a2fa38
 )
 
 var (
